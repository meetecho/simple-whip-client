--- conflicted
+++ resolved
@@ -127,12 +127,9 @@
 	{ "turn-server", 'T', 0, G_OPTION_ARG_STRING_ARRAY, &turn_server, "TURN server to use, if any; can be called multiple times (turn(s)://username:password@host:port?transport=[udp,tcp])", NULL },
 	{ "force-turn", 'F', 0, G_OPTION_ARG_NONE, &force_turn, "In case TURN servers are provided, force using a relay (default: false)", NULL },
 	{ "log-level", 'l', 0, G_OPTION_ARG_INT, &whip_log_level, "Logging level (0=disable logging, 7=maximum log level; default: 4)", NULL },
-<<<<<<< HEAD
-	{ "eos-sink-name", 'e', 0, G_OPTION_ARG_STRING, &eos_sink_name, "GStreamer sink name for EOS signal", NULL },
-=======
 	{ "disable-colors", 'o', 0, G_OPTION_ARG_NONE, &disable_colors, "Disable colors in the logging (default: enabled)", NULL },
 	{ "log-timestamps", 'L', 0, G_OPTION_ARG_NONE, &whip_log_timestamps, "Enable logging timestamps (default: disabled)", NULL },
->>>>>>> 22ff9ea7
+  { "eos-sink-name", 'e', 0, G_OPTION_ARG_STRING, &eos_sink_name, "GStreamer sink name for EOS signal", NULL },
 	{ NULL },
 };
 
